package agent

import (
	"bytes"
	"fmt"
	"io"
	"os"
	"path/filepath"
	"time"

	"github.com/hashicorp/go-multierror"
	"github.com/hashicorp/hcl"
	"github.com/hashicorp/hcl/hcl/ast"
	"github.com/hashicorp/nomad/nomad/structs/config"
	"github.com/mitchellh/mapstructure"
)

// ParseConfigFile parses the given path as a config file.
func ParseConfigFile(path string) (*Config, error) {
	path, err := filepath.Abs(path)
	if err != nil {
		return nil, err
	}

	f, err := os.Open(path)
	if err != nil {
		return nil, err
	}
	defer f.Close()

	config, err := ParseConfig(f)
	if err != nil {
		return nil, err
	}

	return config, nil
}

// ParseConfig parses the config from the given io.Reader.
//
// Due to current internal limitations, the entire contents of the
// io.Reader will be copied into memory first before parsing.
func ParseConfig(r io.Reader) (*Config, error) {
	// Copy the reader into an in-memory buffer first since HCL requires it.
	var buf bytes.Buffer
	if _, err := io.Copy(&buf, r); err != nil {
		return nil, err
	}

	// Parse the buffer
	root, err := hcl.Parse(buf.String())
	if err != nil {
		return nil, fmt.Errorf("error parsing: %s", err)
	}
	buf.Reset()

	// Top-level item should be a list
	list, ok := root.Node.(*ast.ObjectList)
	if !ok {
		return nil, fmt.Errorf("error parsing: root should be an object")
	}

	var config Config
	if err := parseConfig(&config, list); err != nil {
		return nil, fmt.Errorf("error parsing 'config': %v", err)
	}

	return &config, nil
}

func parseConfig(result *Config, list *ast.ObjectList) error {
	// Check for invalid keys
	valid := []string{
		"region",
		"datacenter",
		"name",
		"data_dir",
		"log_level",
		"bind_addr",
		"enable_debug",
		"ports",
		"addresses",
		"interfaces",
		"advertise",
		"client",
		"server",
		"telemetry",
		"leave_on_interrupt",
		"leave_on_terminate",
		"enable_syslog",
		"syslog_facility",
		"disable_update_check",
		"disable_anonymous_signature",
		"atlas",
		"consul",
		"vault",
		"http_api_response_headers",
	}
	if err := checkHCLKeys(list, valid); err != nil {
		return multierror.Prefix(err, "config:")
	}

	// Decode the full thing into a map[string]interface for ease
	var m map[string]interface{}
	if err := hcl.DecodeObject(&m, list); err != nil {
		return err
	}
	delete(m, "ports")
	delete(m, "addresses")
	delete(m, "interfaces")
	delete(m, "advertise")
	delete(m, "client")
	delete(m, "server")
	delete(m, "telemetry")
	delete(m, "atlas")
	delete(m, "consul")
	delete(m, "vault")
	delete(m, "http_api_response_headers")

	// Decode the rest
	if err := mapstructure.WeakDecode(m, result); err != nil {
		return err
	}

	// Parse ports
	if o := list.Filter("ports"); len(o.Items) > 0 {
		if err := parsePorts(&result.Ports, o); err != nil {
			return multierror.Prefix(err, "ports ->")
		}
	}

	// Parse addresses
	if o := list.Filter("addresses"); len(o.Items) > 0 {
		if err := parseAddresses(&result.Addresses, o); err != nil {
			return multierror.Prefix(err, "addresses ->")
		}
	}

	// Parse advertise
	if o := list.Filter("advertise"); len(o.Items) > 0 {
		if err := parseAdvertise(&result.AdvertiseAddrs, o); err != nil {
			return multierror.Prefix(err, "advertise ->")
		}
	}

	// Parse client config
	if o := list.Filter("client"); len(o.Items) > 0 {
		if err := parseClient(&result.Client, o); err != nil {
			return multierror.Prefix(err, "client ->")
		}
	}

	// Parse server config
	if o := list.Filter("server"); len(o.Items) > 0 {
		if err := parseServer(&result.Server, o); err != nil {
			return multierror.Prefix(err, "server ->")
		}
	}

	// Parse telemetry config
	if o := list.Filter("telemetry"); len(o.Items) > 0 {
		if err := parseTelemetry(&result.Telemetry, o); err != nil {
			return multierror.Prefix(err, "telemetry ->")
		}
	}

	// Parse atlas config
	if o := list.Filter("atlas"); len(o.Items) > 0 {
		if err := parseAtlas(&result.Atlas, o); err != nil {
			return multierror.Prefix(err, "atlas ->")
		}
	}

	// Parse the consul config
	if o := list.Filter("consul"); len(o.Items) > 0 {
		if err := parseConsulConfig(&result.Consul, o); err != nil {
			return multierror.Prefix(err, "consul ->")
		}
	}

	// Parse the vault config
	if o := list.Filter("vault"); len(o.Items) > 0 {
		if err := parseVaultConfig(&result.Vault, o); err != nil {
			return multierror.Prefix(err, "vault ->")
		}
	}

	// Parse out http_api_response_headers fields. These are in HCL as a list so
	// we need to iterate over them and merge them.
	if headersO := list.Filter("http_api_response_headers"); len(headersO.Items) > 0 {
		for _, o := range headersO.Elem().Items {
			var m map[string]interface{}
			if err := hcl.DecodeObject(&m, o.Val); err != nil {
				return err
			}
			if err := mapstructure.WeakDecode(m, &result.HTTPAPIResponseHeaders); err != nil {
				return err
			}
		}
	}

	return nil
}

func parsePorts(result **Ports, list *ast.ObjectList) error {
	list = list.Elem()
	if len(list.Items) > 1 {
		return fmt.Errorf("only one 'ports' block allowed")
	}

	// Get our ports object
	listVal := list.Items[0].Val

	// Check for invalid keys
	valid := []string{
		"http",
		"rpc",
		"serf",
	}
	if err := checkHCLKeys(listVal, valid); err != nil {
		return err
	}

	var m map[string]interface{}
	if err := hcl.DecodeObject(&m, listVal); err != nil {
		return err
	}

	var ports Ports
	if err := mapstructure.WeakDecode(m, &ports); err != nil {
		return err
	}
	*result = &ports
	return nil
}

func parseAddresses(result **Addresses, list *ast.ObjectList) error {
	list = list.Elem()
	if len(list.Items) > 1 {
		return fmt.Errorf("only one 'addresses' block allowed")
	}

	// Get our addresses object
	listVal := list.Items[0].Val

	// Check for invalid keys
	valid := []string{
		"http",
		"rpc",
		"serf",
	}
	if err := checkHCLKeys(listVal, valid); err != nil {
		return err
	}

	var m map[string]interface{}
	if err := hcl.DecodeObject(&m, listVal); err != nil {
		return err
	}

	var addresses Addresses
	if err := mapstructure.WeakDecode(m, &addresses); err != nil {
		return err
	}
	*result = &addresses
	return nil
}

func parseAdvertise(result **AdvertiseAddrs, list *ast.ObjectList) error {
	list = list.Elem()
	if len(list.Items) > 1 {
		return fmt.Errorf("only one 'advertise' block allowed")
	}

	// Get our advertise object
	listVal := list.Items[0].Val

	// Check for invalid keys
	valid := []string{
		"http",
		"rpc",
		"serf",
	}
	if err := checkHCLKeys(listVal, valid); err != nil {
		return err
	}

	var m map[string]interface{}
	if err := hcl.DecodeObject(&m, listVal); err != nil {
		return err
	}

	var advertise AdvertiseAddrs
	if err := mapstructure.WeakDecode(m, &advertise); err != nil {
		return err
	}
	*result = &advertise
	return nil
}

func parseClient(result **ClientConfig, list *ast.ObjectList) error {
	list = list.Elem()
	if len(list.Items) > 1 {
		return fmt.Errorf("only one 'client' block allowed")
	}

	// Get our client object
	obj := list.Items[0]

	// Value should be an object
	var listVal *ast.ObjectList
	if ot, ok := obj.Val.(*ast.ObjectType); ok {
		listVal = ot.List
	} else {
		return fmt.Errorf("client value: should be an object")
	}

	// Check for invalid keys
	valid := []string{
		"enabled",
		"state_dir",
		"alloc_dir",
		"servers",
		"node_class",
		"options",
		"meta",
		"chroot_env",
		"network_interface",
		"network_speed",
		"max_kill_timeout",
		"client_max_port",
		"client_min_port",
		"reserved",
		"stats",
	}
	if err := checkHCLKeys(listVal, valid); err != nil {
		return err
	}

	var m map[string]interface{}
	if err := hcl.DecodeObject(&m, listVal); err != nil {
		return err
	}

	delete(m, "options")
	delete(m, "meta")
	delete(m, "chroot_env")
	delete(m, "reserved")
	delete(m, "stats")

	var config ClientConfig
	if err := mapstructure.WeakDecode(m, &config); err != nil {
		return err
	}

	// Parse out options fields. These are in HCL as a list so we need to
	// iterate over them and merge them.
	if optionsO := listVal.Filter("options"); len(optionsO.Items) > 0 {
		for _, o := range optionsO.Elem().Items {
			var m map[string]interface{}
			if err := hcl.DecodeObject(&m, o.Val); err != nil {
				return err
			}
			if err := mapstructure.WeakDecode(m, &config.Options); err != nil {
				return err
			}
		}
	}

	// Parse out options meta. These are in HCL as a list so we need to
	// iterate over them and merge them.
	if metaO := listVal.Filter("meta"); len(metaO.Items) > 0 {
		for _, o := range metaO.Elem().Items {
			var m map[string]interface{}
			if err := hcl.DecodeObject(&m, o.Val); err != nil {
				return err
			}
			if err := mapstructure.WeakDecode(m, &config.Meta); err != nil {
				return err
			}
		}
	}

	// Parse out chroot_env fields. These are in HCL as a list so we need to
	// iterate over them and merge them.
	if chrootEnvO := listVal.Filter("chroot_env"); len(chrootEnvO.Items) > 0 {
		for _, o := range chrootEnvO.Elem().Items {
			var m map[string]interface{}
			if err := hcl.DecodeObject(&m, o.Val); err != nil {
				return err
			}
			if err := mapstructure.WeakDecode(m, &config.ChrootEnv); err != nil {
				return err
			}
		}
	}

	// Parse reserved config
	if o := listVal.Filter("reserved"); len(o.Items) > 0 {
		if err := parseReserved(&config.Reserved, o); err != nil {
			return multierror.Prefix(err, "reserved ->")
		}
	}

	*result = &config
	return nil
}

func parseReserved(result **Resources, list *ast.ObjectList) error {
	list = list.Elem()
	if len(list.Items) > 1 {
		return fmt.Errorf("only one 'reserved' block allowed")
	}

	// Get our reserved object
	obj := list.Items[0]

	// Value should be an object
	var listVal *ast.ObjectList
	if ot, ok := obj.Val.(*ast.ObjectType); ok {
		listVal = ot.List
	} else {
		return fmt.Errorf("client value: should be an object")
	}

	// Check for invalid keys
	valid := []string{
		"cpu",
		"memory",
		"disk",
		"iops",
		"reserved_ports",
	}
	if err := checkHCLKeys(listVal, valid); err != nil {
		return err
	}

	var m map[string]interface{}
	if err := hcl.DecodeObject(&m, listVal); err != nil {
		return err
	}

	var reserved Resources
	if err := mapstructure.WeakDecode(m, &reserved); err != nil {
		return err
	}
	if err := reserved.ParseReserved(); err != nil {
		return err
	}

	*result = &reserved
	return nil
}

func parseServer(result **ServerConfig, list *ast.ObjectList) error {
	list = list.Elem()
	if len(list.Items) > 1 {
		return fmt.Errorf("only one 'server' block allowed")
	}

	// Get our server object
	obj := list.Items[0]

	// Value should be an object
	var listVal *ast.ObjectList
	if ot, ok := obj.Val.(*ast.ObjectType); ok {
		listVal = ot.List
	} else {
		return fmt.Errorf("client value: should be an object")
	}

	// Check for invalid keys
	valid := []string{
		"enabled",
		"bootstrap_expect",
		"data_dir",
		"protocol_version",
		"num_schedulers",
		"enabled_schedulers",
		"node_gc_threshold",
		"heartbeat_grace",
		"start_join",
		"retry_join",
		"retry_max",
		"retry_interval",
		"rejoin_after_leave",
	}
	if err := checkHCLKeys(listVal, valid); err != nil {
		return err
	}

	var m map[string]interface{}
	if err := hcl.DecodeObject(&m, listVal); err != nil {
		return err
	}

	var config ServerConfig
	if err := mapstructure.WeakDecode(m, &config); err != nil {
		return err
	}

	*result = &config
	return nil
}

func parseTelemetry(result **Telemetry, list *ast.ObjectList) error {
	list = list.Elem()
	if len(list.Items) > 1 {
		return fmt.Errorf("only one 'telemetry' block allowed")
	}

	// Get our telemetry object
	listVal := list.Items[0].Val

	// Check for invalid keys
	valid := []string{
		"statsite_address",
		"statsd_address",
		"disable_hostname",
		"collection_interval",
		"publish_allocation_metrics",
		"publish_node_metrics",
		"circonus_api_token",
		"circonus_api_app",
		"circonus_api_url",
		"circonus_submission_interval",
		"circonus_submission_url",
		"circonus_check_id",
		"circonus_check_force_metric_activation",
		"circonus_check_instance_id",
		"circonus_check_search_tag",
		"circonus_broker_id",
		"circonus_broker_select_tag",
	}
	if err := checkHCLKeys(listVal, valid); err != nil {
		return err
	}

	var m map[string]interface{}
	if err := hcl.DecodeObject(&m, listVal); err != nil {
		return err
	}

	var telemetry Telemetry
	if err := mapstructure.WeakDecode(m, &telemetry); err != nil {
		return err
	}
	if telemetry.CollectionInterval != "" {
		if dur, err := time.ParseDuration(telemetry.CollectionInterval); err != nil {
			return fmt.Errorf("error parsing value of %q: %v", "collection_interval", err)
		} else {
			telemetry.collectionInterval = dur
		}
	}
	*result = &telemetry
	return nil
}

func parseAtlas(result **AtlasConfig, list *ast.ObjectList) error {
	list = list.Elem()
	if len(list.Items) > 1 {
		return fmt.Errorf("only one 'atlas' block allowed")
	}

	// Get our atlas object
	listVal := list.Items[0].Val

	// Check for invalid keys
	valid := []string{
		"infrastructure",
		"token",
		"join",
		"endpoint",
	}
	if err := checkHCLKeys(listVal, valid); err != nil {
		return err
	}

	var m map[string]interface{}
	if err := hcl.DecodeObject(&m, listVal); err != nil {
		return err
	}

	var atlas AtlasConfig
	if err := mapstructure.WeakDecode(m, &atlas); err != nil {
		return err
	}
	*result = &atlas
	return nil
}

func parseConsulConfig(result **config.ConsulConfig, list *ast.ObjectList) error {
	list = list.Elem()
	if len(list.Items) > 1 {
		return fmt.Errorf("only one 'consul' block allowed")
	}

	// Get our Consul object
	listVal := list.Items[0].Val

	// Check for invalid keys
	valid := []string{
		"address",
		"auth",
		"auto_advertise",
		"ca_file",
		"cert_file",
		"client_auto_join",
		"client_service_name",
		"key_file",
		"server_auto_join",
		"server_service_name",
		"ssl",
		"timeout",
		"token",
		"verify_ssl",
	}

	if err := checkHCLKeys(listVal, valid); err != nil {
		return err
	}

	var m map[string]interface{}
	if err := hcl.DecodeObject(&m, listVal); err != nil {
		return err
	}

	consulConfig := config.DefaultConsulConfig()
	dec, err := mapstructure.NewDecoder(&mapstructure.DecoderConfig{
		DecodeHook:       mapstructure.StringToTimeDurationHookFunc(),
		WeaklyTypedInput: true,
		Result:           &consulConfig,
	})
	if err != nil {
		return err
	}
	if err := dec.Decode(m); err != nil {
		return err
	}

	*result = consulConfig
	return nil
}

func parseVaultConfig(result **config.VaultConfig, list *ast.ObjectList) error {
	list = list.Elem()
	if len(list.Items) > 1 {
		return fmt.Errorf("only one 'vault' block allowed")
	}

	// Get our Vault object
	listVal := list.Items[0].Val

	// Check for invalid keys
	valid := []string{
		"address",
		"allow_unauthenticated",
<<<<<<< HEAD
		"child_token_ttl",
		"enabled",
		"periodic_token",
=======
		"enabled",
		"task_token_ttl",
>>>>>>> c6817cce
		"tls_ca_file",
		"tls_ca_path",
		"tls_cert_file",
		"tls_key_file",
		"tls_server_name",
		"tls_skip_verify",
<<<<<<< HEAD
		"token_role_name",
=======
		"token",
>>>>>>> c6817cce
	}

	if err := checkHCLKeys(listVal, valid); err != nil {
		return err
	}

	var m map[string]interface{}
	if err := hcl.DecodeObject(&m, listVal); err != nil {
		return err
	}

	vaultConfig := config.DefaultVaultConfig()
	dec, err := mapstructure.NewDecoder(&mapstructure.DecoderConfig{
		DecodeHook:       mapstructure.StringToTimeDurationHookFunc(),
		WeaklyTypedInput: true,
		Result:           &vaultConfig,
	})
	if err != nil {
		return err
	}
	if err := dec.Decode(m); err != nil {
		return err
	}

	*result = vaultConfig
	return nil
}

func checkHCLKeys(node ast.Node, valid []string) error {
	var list *ast.ObjectList
	switch n := node.(type) {
	case *ast.ObjectList:
		list = n
	case *ast.ObjectType:
		list = n.List
	default:
		return fmt.Errorf("cannot check HCL keys of type %T", n)
	}

	validMap := make(map[string]struct{}, len(valid))
	for _, v := range valid {
		validMap[v] = struct{}{}
	}

	var result error
	for _, item := range list.Items {
		key := item.Keys[0].Token.Value().(string)
		if _, ok := validMap[key]; !ok {
			result = multierror.Append(result, fmt.Errorf(
				"invalid key: %s", key))
		}
	}

	return result
}<|MERGE_RESOLUTION|>--- conflicted
+++ resolved
@@ -655,25 +655,15 @@
 	valid := []string{
 		"address",
 		"allow_unauthenticated",
-<<<<<<< HEAD
-		"child_token_ttl",
-		"enabled",
-		"periodic_token",
-=======
 		"enabled",
 		"task_token_ttl",
->>>>>>> c6817cce
 		"tls_ca_file",
 		"tls_ca_path",
 		"tls_cert_file",
 		"tls_key_file",
 		"tls_server_name",
 		"tls_skip_verify",
-<<<<<<< HEAD
-		"token_role_name",
-=======
 		"token",
->>>>>>> c6817cce
 	}
 
 	if err := checkHCLKeys(listVal, valid); err != nil {
