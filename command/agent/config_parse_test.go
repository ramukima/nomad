package agent

import (
	"path/filepath"
	"reflect"
	"testing"
	"time"

	"github.com/hashicorp/nomad/nomad/structs/config"
)

func TestConfig_Parse(t *testing.T) {
	cases := []struct {
		File   string
		Result *Config
		Err    bool
	}{
		{
			"basic.hcl",
			&Config{
				Region:      "foobar",
				Datacenter:  "dc2",
				NodeName:    "my-web",
				DataDir:     "/tmp/nomad",
				LogLevel:    "ERR",
				BindAddr:    "192.168.0.1",
				EnableDebug: true,
				Ports: &Ports{
					HTTP: 1234,
					RPC:  2345,
					Serf: 3456,
				},
				Addresses: &Addresses{
					HTTP: "127.0.0.1",
					RPC:  "127.0.0.2",
					Serf: "127.0.0.3",
				},
				AdvertiseAddrs: &AdvertiseAddrs{
					RPC:  "127.0.0.3",
					Serf: "127.0.0.4",
				},
				Client: &ClientConfig{
					Enabled:   true,
					StateDir:  "/tmp/client-state",
					AllocDir:  "/tmp/alloc",
					Servers:   []string{"a.b.c:80", "127.0.0.1:1234"},
					NodeClass: "linux-medium-64bit",
					Meta: map[string]string{
						"foo": "bar",
						"baz": "zip",
					},
					Options: map[string]string{
						"foo": "bar",
						"baz": "zip",
					},
					ChrootEnv: map[string]string{
						"/opt/myapp/etc": "/etc",
						"/opt/myapp/bin": "/bin",
					},
					NetworkInterface: "eth0",
					NetworkSpeed:     100,
					MaxKillTimeout:   "10s",
					ClientMinPort:    1000,
					ClientMaxPort:    2000,
					Reserved: &Resources{
						CPU:                 10,
						MemoryMB:            10,
						DiskMB:              10,
						IOPS:                10,
						ReservedPorts:       "1,100,10-12",
						ParsedReservedPorts: []int{1, 10, 11, 12, 100},
					},
				},
				Server: &ServerConfig{
					Enabled:           true,
					BootstrapExpect:   5,
					DataDir:           "/tmp/data",
					ProtocolVersion:   3,
					NumSchedulers:     2,
					EnabledSchedulers: []string{"test"},
					NodeGCThreshold:   "12h",
					HeartbeatGrace:    "30s",
					RetryJoin:         []string{"1.1.1.1", "2.2.2.2"},
					StartJoin:         []string{"1.1.1.1", "2.2.2.2"},
					RetryInterval:     "15s",
					RejoinAfterLeave:  true,
					RetryMaxAttempts:  3,
				},
				Telemetry: &Telemetry{
					StatsiteAddr:             "127.0.0.1:1234",
					StatsdAddr:               "127.0.0.1:2345",
					DisableHostname:          true,
					CollectionInterval:       "3s",
					collectionInterval:       3 * time.Second,
					PublishAllocationMetrics: true,
					PublishNodeMetrics:       true,
				},
				LeaveOnInt:                true,
				LeaveOnTerm:               true,
				EnableSyslog:              true,
				SyslogFacility:            "LOCAL1",
				DisableUpdateCheck:        true,
				DisableAnonymousSignature: true,
				Atlas: &AtlasConfig{
					Infrastructure: "armon/test",
					Token:          "abcd",
					Join:           true,
					Endpoint:       "127.0.0.1:1234",
				},
				Consul: &config.ConsulConfig{
					ServerServiceName: "nomad",
					ClientServiceName: "nomad-client",
					Addr:              "127.0.0.1:9500",
					Token:             "token1",
					Auth:              "username:pass",
					EnableSSL:         true,
					VerifySSL:         false,
					CAFile:            "/path/to/ca/file",
					CertFile:          "/path/to/cert/file",
					KeyFile:           "/path/to/key/file",
					ServerAutoJoin:    false,
					ClientAutoJoin:    false,
					AutoAdvertise:     false,
				},
				Vault: &config.VaultConfig{
					Addr:                 "127.0.0.1:9500",
					AllowUnauthenticated: true,
<<<<<<< HEAD
					ChildTokenTTL:        "1s",
					Enabled:              false,
					PeriodicToken:        "12345",
=======
					Enabled:              false,
>>>>>>> c6817cce
					TLSCaFile:            "/path/to/ca/file",
					TLSCaPath:            "/path/to/ca",
					TLSCertFile:          "/path/to/cert/file",
					TLSKeyFile:           "/path/to/key/file",
					TLSServerName:        "foobar",
					TLSSkipVerify:        true,
<<<<<<< HEAD
					TokenRoleName:        "roleFoo",
=======
					TaskTokenTTL:         "1s",
					Token:                "12345",
>>>>>>> c6817cce
				},
				HTTPAPIResponseHeaders: map[string]string{
					"Access-Control-Allow-Origin": "*",
				},
			},
			false,
		},
	}

	for _, tc := range cases {
		t.Logf("Testing parse: %s", tc.File)

		path, err := filepath.Abs(filepath.Join("./config-test-fixtures", tc.File))
		if err != nil {
			t.Fatalf("file: %s\n\n%s", tc.File, err)
			continue
		}

		actual, err := ParseConfigFile(path)
		if (err != nil) != tc.Err {
			t.Fatalf("file: %s\n\n%s", tc.File, err)
			continue
		}

		if !reflect.DeepEqual(actual, tc.Result) {
			t.Fatalf("file: %s\n\n%#v\n\n%#v", tc.File, actual, tc.Result)
		}
	}
}<|MERGE_RESOLUTION|>--- conflicted
+++ resolved
@@ -125,25 +125,15 @@
 				Vault: &config.VaultConfig{
 					Addr:                 "127.0.0.1:9500",
 					AllowUnauthenticated: true,
-<<<<<<< HEAD
-					ChildTokenTTL:        "1s",
 					Enabled:              false,
-					PeriodicToken:        "12345",
-=======
-					Enabled:              false,
->>>>>>> c6817cce
 					TLSCaFile:            "/path/to/ca/file",
 					TLSCaPath:            "/path/to/ca",
 					TLSCertFile:          "/path/to/cert/file",
 					TLSKeyFile:           "/path/to/key/file",
 					TLSServerName:        "foobar",
 					TLSSkipVerify:        true,
-<<<<<<< HEAD
-					TokenRoleName:        "roleFoo",
-=======
 					TaskTokenTTL:         "1s",
 					Token:                "12345",
->>>>>>> c6817cce
 				},
 				HTTPAPIResponseHeaders: map[string]string{
 					"Access-Control-Allow-Origin": "*",
